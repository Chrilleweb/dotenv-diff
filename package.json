--- conflicted
+++ resolved
@@ -62,15 +62,6 @@
     "prompts": "^2.4.2"
   },
   "devDependencies": {
-<<<<<<< HEAD
-    "@types/node": "^24.10.1",
-    "@typescript-eslint/eslint-plugin": "^8.48.1",
-    "@typescript-eslint/parser": "^8.48.1",
-    "eslint": "^9.39.1",
-    "prettier": "^3.7.4",
-    "typescript": "^5.9.3",
-    "vitest": "^3.2.4"
-=======
     "@types/node": "^24.5.2",
     "@typescript-eslint/eslint-plugin": "^8.39.0",
     "@typescript-eslint/parser": "^8.39.0",
@@ -78,6 +69,5 @@
     "prettier": "^3.6.2",
     "typescript": "^5.2.0",
     "vitest": "^4.0.3"
->>>>>>> e678f8dd
   }
 }